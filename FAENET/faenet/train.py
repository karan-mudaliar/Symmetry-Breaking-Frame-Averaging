--- conflicted
+++ resolved
@@ -258,13 +258,7 @@
                 
                 if consistency_enabled:
                     from faenet.frame_averaging import compute_consistency_loss
-<<<<<<< HEAD
-                    # Initialize as tensor to ensure type safety
-                    consistency_loss = torch.tensor(0.0, device=device)
-                    logger.warn("consistency_loss_enabled", 
-=======
                     logger.info("consistency_loss_enabled", 
->>>>>>> ee4b76b2
                                weight=config.consistency_weight,
                                normalize=config.consistency_norm)
                 else:
@@ -329,16 +323,7 @@
                     # Log metrics if MLflow is enabled
                     if hasattr(config, 'use_mlflow') and config.use_mlflow:
                         try:
-<<<<<<< HEAD
-                            # Handle both tensor and scalar cases
-                            if hasattr(consistency_loss, 'item'):
-                                metric_value = consistency_loss.item()
-                            else:
-                                metric_value = float(consistency_loss)
-                                
-=======
                             metric_value = consistency_loss.detach().item()
->>>>>>> ee4b76b2
                             # Log with two different metric names to ensure compatibility
                             mlflow.log_metric("consistency_loss", metric_value, step=epoch)
                             mlflow.log_metric("train_consistency_loss", metric_value, step=epoch)
@@ -450,11 +435,6 @@
                     val_consistency_enabled = hasattr(config, 'consistency_loss') and config.consistency_loss
                     if val_consistency_enabled:
                         from faenet.frame_averaging import compute_consistency_loss
-<<<<<<< HEAD
-                        # Initialize as tensor to ensure type safety
-                        val_consistency_loss = torch.tensor(0.0, device=device)
-=======
->>>>>>> ee4b76b2
                     
                     for prop_idx, prop in enumerate(model.target_properties):
                         if hasattr(batch, prop):
@@ -493,16 +473,7 @@
                         
                         # Log metrics if MLflow is enabled
                         if hasattr(config, 'use_mlflow') and config.use_mlflow:
-<<<<<<< HEAD
-                            # Handle both tensor and scalar cases
-                            if hasattr(val_consistency_loss, 'item'):
-                                val_metric_value = val_consistency_loss.item()
-                            else:
-                                val_metric_value = float(val_consistency_loss)
-                            mlflow.log_metric("val_consistency_loss", val_metric_value, step=epoch)
-=======
                             mlflow.log_metric("val_consistency_loss", val_consistency_loss.detach().item(), step=epoch)
->>>>>>> ee4b76b2
                 else:
                     # Standard forward pass
                     preds = model(batch)
@@ -1063,11 +1034,6 @@
                         test_consistency_enabled = hasattr(config, 'consistency_loss') and config.consistency_loss
                         if test_consistency_enabled:
                             from faenet.frame_averaging import compute_consistency_loss
-<<<<<<< HEAD
-                            # Initialize as tensor to ensure type safety
-                            test_consistency_loss = torch.tensor(0.0, device=device)
-=======
->>>>>>> ee4b76b2
                         
                         for prop_idx, prop in enumerate(model.target_properties):
                             if hasattr(batch, prop):
@@ -1106,16 +1072,7 @@
                             
                             # Log metrics if MLflow is enabled
                             if hasattr(config, 'use_mlflow') and config.use_mlflow:
-<<<<<<< HEAD
-                                # Handle both tensor and scalar cases
-                                if hasattr(test_consistency_loss, 'item'):
-                                    test_metric_value = test_consistency_loss.item()
-                                else:
-                                    test_metric_value = float(test_consistency_loss)
-                                mlflow.log_metric("test_consistency_loss", test_metric_value)
-=======
                                 mlflow.log_metric("test_consistency_loss", test_consistency_loss.detach().item())
->>>>>>> ee4b76b2
                     else:
                         # Standard forward pass
                         preds = model(batch)
